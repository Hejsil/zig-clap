const clap = @import("clap");
const std = @import("std");

pub fn main() !void {
<<<<<<< HEAD
    const stderr_file = std.io.getStdErr();
    var stderr_out_stream = stderr_file.writer();

=======
>>>>>>> 4c14bfd5
    // clap.help is a function that can print a simple help message, given a
    // slice of Param(Help). There is also a helpEx, which can print a
    // help message for any Param, but it is more verbose to call.
    try clap.help(
        std.io.getStdErr().writer(),
        comptime &[_]clap.Param(clap.Help){
            clap.parseParam("-h, --help     Display this help and exit.         ") catch unreachable,
            clap.parseParam("-v, --version  Output version information and exit.") catch unreachable,
        },
    );
}<|MERGE_RESOLUTION|>--- conflicted
+++ resolved
@@ -2,12 +2,6 @@
 const std = @import("std");
 
 pub fn main() !void {
-<<<<<<< HEAD
-    const stderr_file = std.io.getStdErr();
-    var stderr_out_stream = stderr_file.writer();
-
-=======
->>>>>>> 4c14bfd5
     // clap.help is a function that can print a simple help message, given a
     // slice of Param(Help). There is also a helpEx, which can print a
     // help message for any Param, but it is more verbose to call.
