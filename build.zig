--- conflicted
+++ resolved
@@ -67,12 +67,8 @@
                 @embedFile("example/comptime-clap.zig"),
                 @embedFile("example/streaming-clap.zig"),
                 @embedFile("example/help.zig"),
-<<<<<<< HEAD
+                @embedFile("example/usage.zig"),
             });
-=======
-                @embedFile("example/usage.zig"),
-            );
->>>>>>> ca4b720d
         }
     }.make);
     return s;
